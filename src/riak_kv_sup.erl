--- conflicted
+++ resolved
@@ -101,13 +101,7 @@
         BucketsFsmSup,
         KeysFsmSup,
         IndexFsmSup,
-<<<<<<< HEAD
-=======
-        LegacyKeysFsmSup,
         EntropyManager,
-        KLSup,
-        KLMaster,
->>>>>>> 71e93577
         JSSup,
         MapJSPool,
         ReduceJSPool,
