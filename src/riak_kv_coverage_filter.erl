--- conflicted
+++ resolved
@@ -112,19 +112,14 @@
 
 
 %% @private
-<<<<<<< HEAD
-build_preflist_fun(Bucket, Ring) ->
+build_preflist_fun(Bucket, CHBin) ->
     fun({o, Key, _Value}) -> %% $ index return_body
             ChashKey = riak_core_util:chash_key({Bucket, Key}),
-            riak_core_ring:responsible_index(ChashKey, Ring);
+            chashbin:responsible_index(ChashKey, CHBin);
        ({_Value, Key}) ->
             ChashKey = riak_core_util:chash_key({Bucket, Key}),
-            riak_core_ring:responsible_index(ChashKey, Ring);
+            chashbin:responsible_index(ChashKey, CHBin);
        (Key) ->
-=======
-build_preflist_fun(Bucket, CHBin) ->
-    fun(Key) ->
->>>>>>> fdd8d02e
             ChashKey = riak_core_util:chash_key({Bucket, Key}),
             chashbin:responsible_index(ChashKey, CHBin)
     end.
