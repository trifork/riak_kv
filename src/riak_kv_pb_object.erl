--- conflicted
+++ resolved
@@ -114,11 +114,6 @@
                    timeout=Timeout}, #state{client=C} = State) ->
     R = decode_quorum(R0),
     PR = decode_quorum(PR0),
-<<<<<<< HEAD
-    case C:get(B, K, make_options([{deletedvclock, DeletedVClock},
-                                   {r, R}, {pr, PR}, {timeout, Timeout},
-                                   {notfound_ok, NFOk}, {basic_quorum, BQ}])) of
-=======
     case C:get(B, K, make_option(deletedvclock, DeletedVClock) ++
                    make_option(r, R) ++
                    make_option(pr, PR) ++
@@ -127,7 +122,6 @@
                    make_option(basic_quorum, BQ) ++
                    make_option(n_val, N_val) ++
                    make_option(sloppy_quorum, SloppyQuorum)) of
->>>>>>> 8826a921
         {ok, O} ->
 
             case erlify_rpbvc(VClock) == riak_object:vclock(O) of
@@ -192,12 +186,8 @@
 
 process(#rpbputreq{bucket=B, key=K, vclock=PbVC, content=RpbContent,
                    w=W0, dw=DW0, pw=PW0, return_body=ReturnBody,
-<<<<<<< HEAD
-                   return_head=ReturnHead, timeout=Timeout, asis=AsIs},
-=======
-                   return_head=ReturnHead, timeout=Timeout,
+                   return_head=ReturnHead, timeout=Timeout, asis=AsIs,
                    n_val=N_val, sloppy_quorum=SloppyQuorum},
->>>>>>> 8826a921
         #state{client=C} = State) ->
 
     case K of
@@ -226,16 +216,10 @@
                           _ -> []
                       end
               end,
-<<<<<<< HEAD
     case C:put(O, make_options([{w, W}, {dw, DW}, {pw, PW}, 
-                                {timeout, Timeout}, {asis, AsIs}]) ++ Options) of
-=======
-    case C:put(O, make_option(w, W) ++ make_option(dw, DW) ++
-                  make_option(pw, PW) ++ make_option(timeout, Timeout) ++
-                  make_option(n_val, N_val) ++
-                  make_option(sloppy_quorum, SloppyQuorum) ++
-                  Options) of
->>>>>>> 8826a921
+                                {timeout, Timeout}, {asis, AsIs},
+                                {n_val, N_val},
+                                {sloppy_quorum, SloppyQuorum}]) ++ Options) of
         ok when is_binary(ReturnKey) ->
             PutResp = #rpbputresp{key = ReturnKey},
             {reply, PutResp, State};
@@ -275,20 +259,9 @@
     PR = decode_quorum(PR0),
     RW = decode_quorum(RW0),
 
-<<<<<<< HEAD
     Options = make_options([{r, R}, {w, W}, {rw, RW}, {pr, PR}, {pw, PW}, 
-                            {dw, DW}, {timeout, Timeout}]),
-=======
-    Options = make_option(r, R) ++
-        make_option(w, W) ++
-        make_option(rw, RW) ++
-        make_option(pr, PR) ++
-        make_option(pw, PW) ++
-        make_option(dw, DW) ++
-        make_option(timeout, Timeout) ++
-        make_option(n_val, N_val) ++
-        make_option(sloppy_quorum, SloppyQuorum),
->>>>>>> 8826a921
+                            {dw, DW}, {timeout, Timeout}, {n_val, N_val},
+                            {sloppy_quorum, SloppyQuorum}]),
     Result = case PbVc of
                  undefined ->
                      C:delete(B, K, Options);
