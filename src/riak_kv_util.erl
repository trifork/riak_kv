--- conflicted
+++ resolved
@@ -33,17 +33,13 @@
          expand_rw_value/4,
          normalize_rw_value/2,
          make_request/2,
-<<<<<<< HEAD
          get_index_n/2,
          preflist_siblings/1,
          fix_incorrect_index_entries/1,
          fix_incorrect_index_entries/0,
          responsible_preflists/1,
-         responsible_preflists/2]).
-=======
-         mapred_system/0,
+         responsible_preflists/2,
          overload_reply/1]).
->>>>>>> 7bbe3e9d
 
 -include_lib("riak_kv_vnode.hrl").
 
